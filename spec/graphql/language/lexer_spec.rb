--- conflicted
+++ resolved
@@ -19,7 +19,6 @@
       assert_equal tokens[0], tokens[1].prev_token
     end
 
-<<<<<<< HEAD
     it "unescapes escaped characters" do
       assert_equal "\" \\ / \b \f \n \r \t", subject.tokenize('"\\" \\\\ \\/ \\b \\f \\n \\r \\t"').first.to_s
     end
@@ -30,12 +29,12 @@
 
     it "rejects bad unicode, even when there's good unicode in the string" do
       assert_equal :BAD_UNICODE_ESCAPE, subject.tokenize('"\\u0XXF \\u0009"').first.name
-=======
+    end
+
     it "clears the previous_token between runs" do
       tok_1 = subject.tokenize(query_string)
       tok_2 = subject.tokenize(query_string)
       assert_equal nil, tok_2[0].prev_token
->>>>>>> c1caed60
     end
   end
 end