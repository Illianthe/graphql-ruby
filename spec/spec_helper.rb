--- conflicted
+++ resolved
@@ -68,14 +68,14 @@
   GraphQL::Query.new(StarWars::Schema, string, variables: variables, context: context).result
 end
 
-<<<<<<< HEAD
 def with_bidirectional_pagination
   prev_value = GraphQL::Relay::ConnectionType.bidirectional_pagination
   GraphQL::Relay::ConnectionType.bidirectional_pagination = true
   yield
 ensure
   GraphQL::Relay::ConnectionType.bidirectional_pagination = prev_value
-=======
+end 
+
 module TestTracing
   class << self
     def clear
@@ -106,5 +106,4 @@
 
 if rails_should_be_installed?
   GraphQL::Tracing.uninstall(GraphQL::Tracing::ActiveSupportNotificationsTracing)
->>>>>>> 06075b40
 end