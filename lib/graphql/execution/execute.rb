# frozen_string_literal: true
module GraphQL
  module Execution
    # A valid execution strategy
    # @api private
    class Execute

      # @api private
      class Skip; end

      # Just a singleton for implementing {Query::Context#skip}
      # @api private
      SKIP = Skip.new

      # @api private
      class PropagateNull
      end
      # @api private
      PROPAGATE_NULL = PropagateNull.new

      def execute(ast_operation, root_type, query)
<<<<<<< HEAD
        result = resolve_selection(
          query.root_value,
          root_type,
          query.context,
          mutation: query.mutation?
        )

        GraphQL::Execution::Lazy.resolve(result)
        GraphQL::Execution::Flatten.call(result)
=======
        result = resolve_root_selection(query)
        lazy_resolve_root_selection(result, {query: query})

        result.to_h
>>>>>>> 9db5fd47
      end

      # @api private
      module ExecutionFunctions
        module_function

<<<<<<< HEAD
        def resolve_selection(object, current_type, current_ctx, mutation: false )
          # HACK Assign this _before_ resolving the children
          # so that when a child propagates null, the selection result is
          # ready for it.
          current_ctx.value = {}

          current_ctx.irep_node.typed_children[current_type].each do |name, subselection|
            field_ctx = current_ctx.spawn_child(
              key: name,
              irep_node: subselection,
            )
=======
        def resolve_root_selection(query)
          GraphQL::Tracing.trace("execute_query", query: query) do
            operation = query.selected_operation
            op_type = operation.operation_type
            root_type = query.root_type_for_operation(op_type)
            resolve_selection(
              query.root_value,
              root_type,
              query.irep_selection,
              query.context,
              mutation: query.mutation?
            )
          end
        end

        def lazy_resolve_root_selection(result, query: nil, queries: nil)
          if query.nil? && queries.length == 1
            query = queries[0]
          end

          GraphQL::Tracing.trace("execute_query_lazy", {queries: queries, query: query}) do
            GraphQL::Execution::Lazy.resolve(result)
          end
        end

        def resolve_selection(object, current_type, selection, query_ctx, mutation: false )
          selection_result = SelectionResult.new
>>>>>>> 9db5fd47

            field_result = resolve_field(
              object,
              field_ctx
            )

            if field_result.is_a?(Skip)
              next
            end

            if mutation
              GraphQL::Execution::Lazy.resolve(field_ctx)
            end

            # TODO what the heck
            current_ctx.value && (current_ctx.value[name] = field_ctx)

            # If the last subselection caused a null to propagate to _this_ selection,
            # then we may as well quit executing fields because they
            # won't be in the response
            if current_ctx.invalid_null?
              break
            end
          end

          current_ctx.value
        end

        def resolve_field(object, field_ctx)
          query = field_ctx.query
          selection = field_ctx.irep_node
          parent_type = selection.owner_type
          field = field_ctx.field

<<<<<<< HEAD
          raw_value = begin
            arguments = query.arguments_for(selection, field)
            field_ctx.schema.middleware.invoke([parent_type, object, field, arguments, field_ctx])
          rescue GraphQL::ExecutionError => err
            err
          end

          result = if query.schema.lazy?(raw_value)
            field.prepare_lazy(raw_value, arguments, field_ctx).then { |inner_value|
              continue_resolve_field(inner_value, field_ctx)
            }
          elsif raw_value.is_a?(GraphQL::Execution::Lazy)
            # It came from a connection resolve, assume it was already instrumented
            raw_value.then { |inner_value|
              continue_resolve_field(inner_value, field_ctx)
            }
          else
            continue_resolve_field(raw_value, field_ctx)
          end

          case result
          when Hash, Array
            # It was assigned ahead of time
          else
            field_ctx.value = result
=======
          GraphQL::Tracing.trace("execute_field", { context: field_ctx }) do
            raw_value = begin
              arguments = query.arguments_for(selection, field)
              query_ctx.schema.middleware.invoke([parent_type, object, field, arguments, field_ctx])
            rescue GraphQL::ExecutionError => err
              err
            end

            result = if query.schema.lazy?(raw_value)
              field.prepare_lazy(raw_value, arguments, field_ctx).then { |inner_value|
                continue_resolve_field(owner, selection, parent_type, field, inner_value, field_ctx)
              }
            elsif raw_value.is_a?(GraphQL::Execution::Lazy)
              # It came from a connection resolve, assume it was already instrumented
              raw_value.then { |inner_value|
                continue_resolve_field(owner, selection, parent_type, field, inner_value, field_ctx)
              }
            else
              continue_resolve_field(owner, selection, parent_type, field, raw_value, field_ctx)
            end

            case result
            when PROPAGATE_NULL, GraphQL::Execution::Lazy, SelectionResult
              FieldResult.new(
                owner: owner,
                type: field.type,
                value: result,
                context: field_ctx,
              )
            else
              result
            end
>>>>>>> 9db5fd47
          end
          result
        end

        def continue_resolve_field(raw_value, field_ctx)
          if field_ctx.parent.invalid_null?
            return
          end
          query = field_ctx.query

          case raw_value
          when GraphQL::ExecutionError
            raw_value.ast_node ||= field_ctx.ast_node
            raw_value.path = field_ctx.path
            query.context.errors.push(raw_value)
          when Array
            list_errors = raw_value.each_with_index.select { |value, _| value.is_a?(GraphQL::ExecutionError) }
            if list_errors.any?
              list_errors.each do |error, index|
                error.ast_node = field_ctx.ast_node
                error.path = field_ctx.path + [index]
                query.context.errors.push(error)
              end
            end
          end

          resolve_value(
            raw_value,
            field_ctx.type,
            field_ctx,
          )
        end

        def resolve_value(value, field_type, field_ctx)
          field_defn = field_ctx.field

          if value.nil?
            if field_type.kind.non_null?
              parent_type = field_ctx.irep_node.owner_type
              type_error = GraphQL::InvalidNullError.new(parent_type, field_defn, value)
              field_ctx.schema.type_error(type_error, field_ctx)
              PROPAGATE_NULL
            else
              nil
            end
          elsif value.is_a?(GraphQL::ExecutionError)
            if field_type.kind.non_null?
              PROPAGATE_NULL
            else
              nil
            end
          elsif value.is_a?(Skip)
            value
          else
            case field_type.kind
            when GraphQL::TypeKinds::SCALAR, GraphQL::TypeKinds::ENUM
              field_type.coerce_result(value, field_ctx)
            when GraphQL::TypeKinds::LIST
              inner_type = field_type.of_type
              i = 0
              result = []
              field_ctx.value = result

              value.each do |inner_value|
                inner_ctx = field_ctx.spawn_child(
                  key: i,
                  irep_node: field_ctx.irep_node,
                )

                inner_result = resolve_value(
                  inner_value,
                  inner_type,
                  inner_ctx,
                )

<<<<<<< HEAD
                inner_ctx.value = inner_result
                result << inner_ctx
=======
                result << GraphQL::Execution::FieldResult.new(
                  type: inner_type,
                  owner: owner,
                  value: inner_result,
                  context: inner_ctx,
                )
>>>>>>> 9db5fd47
                i += 1
              end
              result
            when GraphQL::TypeKinds::NON_NULL
              inner_type = field_type.of_type
              resolve_value(
                value,
                inner_type,
                field_ctx,
              )
            when GraphQL::TypeKinds::OBJECT
              resolve_selection(
                value,
                field_type,
                field_ctx
              )
            when GraphQL::TypeKinds::UNION, GraphQL::TypeKinds::INTERFACE
              query = field_ctx.query
              resolved_type = field_type.resolve_type(value, field_ctx)
              possible_types = query.possible_types(field_type)

              if !possible_types.include?(resolved_type)
                parent_type = field_ctx.irep_node.owner_type
                type_error = GraphQL::UnresolvedTypeError.new(value, field_defn, parent_type, resolved_type, possible_types)
                field_ctx.schema.type_error(type_error, field_ctx)
                PROPAGATE_NULL
              else
                resolve_value(
                  value,
                  resolved_type,
                  field_ctx,
                )
              end
            else
              raise("Unknown type kind: #{field_type.kind}")
            end
          end
        end
      end

      include ExecutionFunctions

      # A `.call`-able suitable to be the last step in a middleware chain
      module FieldResolveStep
        # Execute the field's resolve method
        def self.call(_parent_type, parent_object, field_definition, field_args, context, _next = nil)
          field_definition.resolve(parent_object, field_args, context)
        end
      end
    end
  end
end<|MERGE_RESOLUTION|>--- conflicted
+++ resolved
@@ -19,41 +19,15 @@
       PROPAGATE_NULL = PropagateNull.new
 
       def execute(ast_operation, root_type, query)
-<<<<<<< HEAD
-        result = resolve_selection(
-          query.root_value,
-          root_type,
-          query.context,
-          mutation: query.mutation?
-        )
-
-        GraphQL::Execution::Lazy.resolve(result)
-        GraphQL::Execution::Flatten.call(result)
-=======
         result = resolve_root_selection(query)
         lazy_resolve_root_selection(result, {query: query})
-
-        result.to_h
->>>>>>> 9db5fd47
+        GraphQL::Execution::Flatten.call(result)
       end
 
       # @api private
       module ExecutionFunctions
         module_function
 
-<<<<<<< HEAD
-        def resolve_selection(object, current_type, current_ctx, mutation: false )
-          # HACK Assign this _before_ resolving the children
-          # so that when a child propagates null, the selection result is
-          # ready for it.
-          current_ctx.value = {}
-
-          current_ctx.irep_node.typed_children[current_type].each do |name, subselection|
-            field_ctx = current_ctx.spawn_child(
-              key: name,
-              irep_node: subselection,
-            )
-=======
         def resolve_root_selection(query)
           GraphQL::Tracing.trace("execute_query", query: query) do
             operation = query.selected_operation
@@ -62,7 +36,6 @@
             resolve_selection(
               query.root_value,
               root_type,
-              query.irep_selection,
               query.context,
               mutation: query.mutation?
             )
@@ -79,9 +52,17 @@
           end
         end
 
-        def resolve_selection(object, current_type, selection, query_ctx, mutation: false )
-          selection_result = SelectionResult.new
->>>>>>> 9db5fd47
+        def resolve_selection(object, current_type, current_ctx, mutation: false )
+          # HACK Assign this _before_ resolving the children
+          # so that when a child propagates null, the selection result is
+          # ready for it.
+          current_ctx.value = {}
+
+          current_ctx.irep_node.typed_children[current_type].each do |name, subselection|
+            field_ctx = current_ctx.spawn_child(
+              key: name,
+              irep_node: subselection,
+            )
 
             field_result = resolve_field(
               object,
@@ -116,10 +97,11 @@
           parent_type = selection.owner_type
           field = field_ctx.field
 
-<<<<<<< HEAD
           raw_value = begin
             arguments = query.arguments_for(selection, field)
-            field_ctx.schema.middleware.invoke([parent_type, object, field, arguments, field_ctx])
+            GraphQL::Tracing.trace("execute_field", { context: field_ctx }) do
+              field_ctx.schema.middleware.invoke([parent_type, object, field, arguments, field_ctx])
+            end
           rescue GraphQL::ExecutionError => err
             err
           end
@@ -142,40 +124,6 @@
             # It was assigned ahead of time
           else
             field_ctx.value = result
-=======
-          GraphQL::Tracing.trace("execute_field", { context: field_ctx }) do
-            raw_value = begin
-              arguments = query.arguments_for(selection, field)
-              query_ctx.schema.middleware.invoke([parent_type, object, field, arguments, field_ctx])
-            rescue GraphQL::ExecutionError => err
-              err
-            end
-
-            result = if query.schema.lazy?(raw_value)
-              field.prepare_lazy(raw_value, arguments, field_ctx).then { |inner_value|
-                continue_resolve_field(owner, selection, parent_type, field, inner_value, field_ctx)
-              }
-            elsif raw_value.is_a?(GraphQL::Execution::Lazy)
-              # It came from a connection resolve, assume it was already instrumented
-              raw_value.then { |inner_value|
-                continue_resolve_field(owner, selection, parent_type, field, inner_value, field_ctx)
-              }
-            else
-              continue_resolve_field(owner, selection, parent_type, field, raw_value, field_ctx)
-            end
-
-            case result
-            when PROPAGATE_NULL, GraphQL::Execution::Lazy, SelectionResult
-              FieldResult.new(
-                owner: owner,
-                type: field.type,
-                value: result,
-                context: field_ctx,
-              )
-            else
-              result
-            end
->>>>>>> 9db5fd47
           end
           result
         end
@@ -251,17 +199,8 @@
                   inner_ctx,
                 )
 
-<<<<<<< HEAD
                 inner_ctx.value = inner_result
                 result << inner_ctx
-=======
-                result << GraphQL::Execution::FieldResult.new(
-                  type: inner_type,
-                  owner: owner,
-                  value: inner_result,
-                  context: inner_ctx,
-                )
->>>>>>> 9db5fd47
                 i += 1
               end
               result
